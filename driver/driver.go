package main

import (
    "fmt"
    "net"
    "strconv"
    "regexp"
    "log"
    "github.com/docker/libnetwork/types"
    "github.com/docker/go-plugins-helpers/ipam"
    alloc "github.com/nategraf/mini-ipam-driver/allocator"
)

var (
    defaultPools = parsePools([]string{"172.16.0.0/16"})
    poolIdRe = regexp.MustCompile("([a-zA-Z0-9_]+):([a-zA-Z0-9./]+)")
)

const (
    socketAddress = "/run/docker/plugins/mini.sock"
    defaultMasklen = 28

    v6UnsupportedMsg = "mini ipam driver does not handle IPv6 address pool pool requests"
    reqPoolUnsupportedMsg = "mini ipam driver does not support specific pool requests. Use default driver instead"
    unknownAsMsg = "unknown address space: %s"
    nilAllocatorMsg = "cannot make requests to the nil address space"
    brokenIdMsg = "unable to parse pool ID: %s"
    brokenIpMsg = "unable to parse ip address: %s"
    exhaustedMsg = "address space does not contain an unallocated suitable pool"
)

type driver struct {
    Local alloc.Allocator
    Global alloc.Allocator
}

func logRequest(fname string, req interface{}, res interface{}, err error) {
    if err == nil {
        log.Printf("%s(%s): %s", fname, req, res)
    } else {
        log.Printf("[FAILED] %s(%s): %s", fname, req, err)
    }
}

func logError(fname string, err error) error {
    logRequest(fname, nil, nil, err)
    return err
}

func parsePools(strs []string) []*net.IPNet {
    var res []*net.IPNet
    for _, str := range strs {
        _, pool, err := net.ParseCIDR(str)
        if pool != nil && err == nil {
            res = append(res, pool)
        }
    }
    return res
}

func poolToId(as string, pool *net.IPNet) string {
    return fmt.Sprintf("%s:%s", as, pool.String())
}

func idToPool(id string) (string, *net.IPNet) {
    m := poolIdRe.FindStringSubmatch(id)

    if len(m) == 0 {
        return "", nil
    }

    as := m[1]
    _, pool, err := net.ParseCIDR(m[2])
    if err != nil {
        return "", nil
    }

    return as, pool
}

func (d *driver) asToAllocator(as string) (alloc.Allocator, error) {
    if as == alloc.NilAS {
        return nil, types.BadRequestErrorf(nilAllocatorMsg)
    }

    if as == alloc.AddrSpace(d.Local)  {
            return d.Local, nil
    } else if as == alloc.AddrSpace(d.Global)  {
            return d.Global, nil
    } else {
        return nil, types.BadRequestErrorf(unknownAsMsg)
    }
}

func (d *driver) GetDefaultAddressSpaces() (res *ipam.AddressSpacesResponse, err error) {
    defer func() { logRequest("GetDefaultAddressSpaces", nil, res, err) }()

    res = &ipam.AddressSpacesResponse{ alloc.AddrSpace(d.Local), alloc.AddrSpace(d.Global) }
    return res, nil
}

func (d *driver) RequestPool(req *ipam.RequestPoolRequest) (res *ipam.RequestPoolResponse, err error) {
    defer func() { logRequest("RequestPool", req, res, err) }()

    if req.V6 {
        return nil, types.BadRequestErrorf(v6UnsupportedMsg)
    }
    if req.Pool != "" || req.SubPool != "" {
        return nil, types.BadRequestErrorf(reqPoolUnsupportedMsg)
    }

    a, err := d.asToAllocator(req.AddressSpace)
    if err != nil {
        return nil, err
    }

    val, found := req.Options["CidrMaskLength"]
    var masklen int
    if found {
        masklen, err = strconv.Atoi(val)
        if err != nil {
            return nil, err
        }
    } else {
        masklen = defaultMasklen
    }

<<<<<<< HEAD
    pool, err := a.RequestPool(defaultMasklen, nil)
=======
    pool, err := a.RequestPool(masklen)
>>>>>>> e4e22b0a
    if err != nil {
        return nil, types.InternalErrorf("Allocation failed: %s", err)
    }

    res = &ipam.RequestPoolResponse{ poolToId(req.AddressSpace, pool), pool.String(), nil }
    return res, nil
}

func (d *driver) ReleasePool(req *ipam.ReleasePoolRequest) (err error) {
    defer func() { logRequest("ReleasePool", req, nil, err) }()

    as, pool := idToPool(req.PoolID)
    if pool == nil {
        return types.BadRequestErrorf(brokenIdMsg, req.PoolID)
    }

    a, err := d.asToAllocator(as)
    if err != nil {
        return err
    }

    err = a.ReleasePool(pool)
    if err != nil {
        return types.InternalErrorf("Release failed: %s", err)
    }

    return nil
}

func (d *driver) RequestAddress(req *ipam.RequestAddressRequest) (res *ipam.RequestAddressResponse, err error) {
    defer func() { logRequest("RequestAddress", req, res, err) }()

    as, pool := idToPool(req.PoolID)
    if pool == nil {
        return nil, types.BadRequestErrorf(brokenIdMsg, req.PoolID)
    }

    a, err := d.asToAllocator(as)
    if err != nil {
        return nil, err
    }

    var ip net.IP
    if req.Address != "" {
        ip = net.ParseIP(req.Address)
        if ip == nil {
            return nil, types.BadRequestErrorf(brokenIpMsg, req.Address)
        }
    } else {
        ip = nil
    }

    ip, err = a.RequestAddress(pool, ip)
    if err != nil {
        return nil, types.InternalErrorf("Allocation failed: %s", err)
    }

    pool.IP = ip

    res = &ipam.RequestAddressResponse{ pool.String(), nil }
    return res, nil
}

func (d *driver) ReleaseAddress(req *ipam.ReleaseAddressRequest) (err error) {
    defer func() { logRequest("ReleaseAddress", req, nil, err) }()

    as, pool := idToPool(req.PoolID)
    if pool == nil {
        return types.BadRequestErrorf(brokenIdMsg, req.PoolID)
    }

    a, err := d.asToAllocator(as)
    if err != nil {
        return err
    }

    ip := net.ParseIP(req.Address)
    if ip == nil {
        return types.BadRequestErrorf(brokenIpMsg, req.Address)
    }
    err = a.ReleaseAddress(ip)
    if err != nil {
        return types.InternalErrorf("Release failed: %s", err)
    }
    return nil
}

func (d *driver) GetCapabilities() (res *ipam.CapabilitiesResponse, err error) {
    defer func() { logRequest("GetCapabilities", nil, res, err) }()

    res = &ipam.CapabilitiesResponse{ RequiresMACAddress: false }
    return res, nil
}

func main() {
    a, err := alloc.LoadLocalAllocator()
    if err == nil {
        log.Printf("Successfully loaded allocator state")
        dump := a.Dump()
        log.Printf("Free pools: %s", dump["free"])
        log.Printf("Allocated: %s", dump["allocated"])
    } else {
        log.Printf("Failed to load allocator state from file: %s", err)

        a = alloc.NewLocalAllocator()
        for _, pool := range defaultPools {
            err := a.AddPool(pool)
            if err != nil {
                log.Fatalf("Failed to add pool: %s", pool.String())
            }
            log.Printf("Added pool to allocator: %s", pool.String())
        }
    }

    d := &driver{ Local: a, Global: nil }
    h := ipam.NewHandler(d)
    h.ServeUnix(socketAddress, 0)
}<|MERGE_RESOLUTION|>--- conflicted
+++ resolved
@@ -125,11 +125,7 @@
         masklen = defaultMasklen
     }
 
-<<<<<<< HEAD
-    pool, err := a.RequestPool(defaultMasklen, nil)
-=======
-    pool, err := a.RequestPool(masklen)
->>>>>>> e4e22b0a
+    pool, err := a.RequestPool(masklen, nil)
     if err != nil {
         return nil, types.InternalErrorf("Allocation failed: %s", err)
     }
